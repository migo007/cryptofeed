--- conflicted
+++ resolved
@@ -25,21 +25,13 @@
         if channels is not None:
             raise ValueError("Gemini does not support different channels")
         self.pair = pairs[0]
-<<<<<<< HEAD
+
         super(Gemini, self).__init__('wss://api.gemini.com/v1/marketdata/' + pair_std_to_exchange(self.pair, 'GEMINI'),
                                      pairs=None,
                                      channels=None,
                                      callbacks=callbacks)
         self.book = {BID: sd(), ASK: sd()}
-=======
-        super(Gemini, self).__init__('wss://api.gemini.com/v1/marketdata/' + pair_std_to_exchange(self.pair, 'GEMINI'))
-        self.book = {self.pair: {'bid': sd(), 'ask': sd()}}
-        self.callbacks = {'trades': Callback(None),
-                          'book': Callback(None)}
-        if callbacks:
-            for cb in callbacks:
-                self.callbacks[cb] = callbacks[cb]
->>>>>>> 67686a58
+
 
     async def _book(self, msg):
         side = BID if msg['side'] == 'bid' else ASK
