## Changelog

### 1.9.3
  * Bugfix: Fix demo.py
  * Feature: Allow user to specify a delay when starting an exchange connection (useful for avoiding 429s when creating a large number of feeds)
  * Update: Support Okex v5
  * Breaking Change: Update symbol standardization. Now uses standard names across all exchanges for futures, swaps, and options.
<<<<<<< HEAD
  * Feature: Allow user to specify depth_interval for Binance L2_BOOK.
=======
  * Bugfix: Use order id in FTX fill channel callback
>>>>>>> 96f8f6da

### 1.9.2 (2021-07-14)
  * Bugfix: add config kwarg to add_nbbo method
  * Update: changed KuCoin authentication to match new signing method
  * Bugfix: #518 - fix aggregator example code
  * Update: Support Bittrex V3
  * Feature: Add support for candles on Bittrex
  * Feature: Add support to authenticate private channels (e.g. USER_FILLS) on FTX
  * Feature: Support private rest api commands for FTX
  * Update: Improve impl for FTX rest api
  * Bugfix: #528 - Fix standardisation of Deribit's symbols when passed to callbacks
  * Feature: Add support for private "orders" channel on FTX
  * Feature: Add support for subaccounts in feeds and REST API for FTX
  * Bugfix: Fix FTX rest api return value
  * Exchange: New exchange - dYdX
  * Bugfix: Issue #531 - Gemini symbol generation included closed symbols
  * Feature: Allow user to override the score used in Redis ZSETs
  * Update: Get information about size increment from FTX symbol data
  * Bugfix: Fix trades write for Arctic backend
  * Feature: new exchange: Bequant. Supports ticker, L2 book, trades, candles, plus authenticated channels: order info, account transactions and account balances
  * Update: BitMax renamed AscendEX
  * Bugfix: Feed level timeout and timeout interval not being set properly
  * Exchange: Phemex exchange support
  * Features: added support for candles, order info, account transactions and account balances to HitBTC & Bitcoin.com, plus authentication where required to access these channels
  * Update: previous HitBTC & Bitcoin.com websocket endpoints deprecated. Now using separate Market, Trading and Account endpoints
  * Bugfix: max_depth on Binance and Kraken was not properly used when querying the snapshot
  * Bugfix: Handle 429s in HTTP connections (by waiting and retrying).
  
### 1.9.1 (2021-06-10)
  * Feature: add Bithumb exchange - l2 book and trades
  * Bugfix: Fix inverted Poloniex symbols
  * Feature: simplify and cleanup parts of Poloniex
  * Feature: add `symbols` class method to all exchanges to get list of supported trading pairs
  * Feature: Clean up internal class attributes in Feed class
  * Feature: Add graceful stop and shutdown methods for Feeds
  * Feature: Add ledger endpoint to Kraken Rest module, add ability to optionally filter by symbol, or all symbols, for historical trades
  * Docs: Update documentation regarding adding a new exchange to cryptofeed
  * Bugfix: Reset delay after connection is successful
  * Feature: yapic.json parses strings to datetimes automatically, no longer need to rely on Pandas for datetime parsing
  * Bugfix: #491 - dictionary resized during iteration in ByBit
  * Bugfix: #494 - added status argument to liquidations callback
  * Bugfix: #399 - book delta issue with Kucoin and Gateio
  * Feature: Binance Delivery candle support
  * Feature: Binance US candle support
  * Feature: Kraken Candle support
  * Update: Remove deprecated channel mapping from Kraken, use channel name from message instead
  * Bugfix: change Kraken Futures to use the standard symbol to be consistent with the rest of the library
  * Update: use Kucoin v3 endpoint for orderbook snapshot (v2 deprecated).
  * Update: Poloniex ticker message format update 

### 1.9.0 (2021-04-25)
  * Bugfix: Fix Binance subscriptions when subscribing to more than one candle
  * Feature: Remove support for Influx versions prior to 2.0
  * Feature: Add stop method to HTTP Backends to gracefully drain queue and write pending data on shutdown
  * Feature: Revamp InfluxDB code. Drop support for storing floating point as str, store book data as json blob
  * Bugfix: Remove unused get_instrument calls in Deribit and Kraken Futures
  * Feature: Revamp symbol generation and exchange info for Deribit and Kraken Futures
  * Bugfix: Fix issue using AsyncFile callback to store raw data
  * Testing: Add exchange tests for Deribit and Binance
  * Bugfix: Fix symbol issue in Bitmex when initializing the orderbook
  * Bugfix: Fix various issues with FTX, OKCOIN/OKEX and Huobi symbol generation
  * Testing: Overhaul exchange tests, all exchanges are now tested with real data. Fixed various bugs as a result of this testing. Revamped AsyncFileCallback.
             Added new tool to generate test data for testing.
  * Bugfix: Improve connection cleanup in AsyncConnection object
  * Feature: Add support for user defined exception handling in FeedHandler
  * Bugfix: Fix redis backends that can't handle None
  * Bugfix: Connection exceptions being ignored in Feedhandler
  * Bugfix: Binance address generation correction
  * Bugfix: OKEX symbol generation incorrect + validate symbols used for channels that dont support all types
  * Breaking Change: Large rewrite of Feedhandler, Connection, and Feed. Many timeout related options moved from feedhandler to Feed. Symbol specific code
                     moved to exchange class. Rewrite of raw data collection.
  * Feature: Candle support for Huobi
  * Feature: Allow user to specify Postgres port in Postgres backends
  * Bugfix: Report base volume, not quote volume in Huobi candles
  * Feature: Support for the KuCoin exchange

### 1.8.2 (2020-04-02)
  * Update to use alpha release of aioredis 2.0. Allows building of wheels again

### 1.8.1 (2020-04-01)
  * Bugfix: Add manifest file for source dist

### 1.8.0 (2020-04-01)
  * Bugfix: Init uvloop earlier so backends that use loop will not fail
  * Docs: Remove FAQ, added performance doc section
  * Bugfix: #404 - Use AsyncConnection object for Binance OI
  * Feature: Rework how raw data is stored (when enabled). REST data can now be captured
  * Feature: New feedhandler method, `add_feed_running` allows user to add feed to running instance of a feedhandler
  * Feature: create_db defaults to False on InfluxDB backends
  * Feature: Normalize Bitmex Symbols
  * Update: Remove extraneous methods in feed objects used to query symbol information
  * Feature: Use realtime ticker for Binance
  * Bugfix: Bitmex symbols not being normalized correctly
  * Bugfix: Fix GCP PubSub backend
  * Bugfix: Fix historical data REST api for Bitmex
  * Feature: Use separate tasks (fed by async queue) for backend writing. Redis now uses this method
  * Bugfix: Allow user specified max depths on Kraken
  * Feature: Add backend queue support to ZMQ backend
  * Feature: Add backend queue support to Socket backends
  * Feature: Add VictoriaMetrics support via backend
  * Feature: Add backend queue support to influx and elastic
  * Feature: Candle support
  * Bugfix: Ignore untradeable symbols in Binance symbol generation
  * Feature: Add backend support for queues in Postgres. Rework postgres backend and supply example SQL file to create tables for demo
  * Bugfix: Fix ByBit symbol generation
  * Feature: Authenticated channel support for OKEX/OKCOIN
  * Update: Poloniex changed signaure of ticker data
  * Feature: Candles for Binance Futures
  * Feature: Premium Index Candle support for Binance Futures
  * Feature: Update Gateio to use new v4 websocket api. Adds support for candles 


### 1.7.0 (2021-02-15)
  * Feature: Use UVLoop if installed (not available on windows)
  * Bugfix: Allow exchanges to customize their retry delays on error
  * Feature: New demo code showing user loop management
  * Feature: Handle more signals for graceful shutdown
  * Bugfix: BinanceFutures message format change
  * Feature: Missing sequence number on Coinbase will not reset all data streams, just the affected pair
  * Feature: Use timestamp from exchange for L2 book data from Coinbase
  * Bugfix: Blockchain exchange had incorrect timestamps, and incorrect log lines
  * Bugfix: Wrong datatype in BackendFuturesIndexCallback
  * Bugfix: Fix bad postgres callback for open_interest and futures_index
  * Feature: Signal handler installation now optional, can be done separately. This will allow the feedhandler to be run from child threads/loops
  * Bugfix: Fix binance delivery book ticker (message format change)
  * Breaking change: Feed object `config` renamed `subscription`
  * Feature: Configuration passed from feedhandler to exchanges
  * Breaking change: Most use of `pair` and `pairs` changed to `symbol` and `symbols` to be more consistent with actual usage. pairs.py renamed to symbols.py
  * Feature: Allow configuring the API KEY ID from Config or from environment variable
  * Bugfix: Collisions in normalized CoinGecko symbols (this adds about 700 new symbols)
  * Feature: Add candles function to coinbase
  * Feature: Explain when Cryptofeed crashes during pairs retrieval
  * Bugfix: BINANCE_DELIVERY Ticker use msg_type='bookTicker' as for the other BINANCE markets
  * Feature: Support Bitmex authentication using personal API key and secret
  * Feature: Print the origin of the configuration (filename, dict) for better developer experience
  * Bugfix: Add guard against non-supported asyncio add_signal_handler() on windows platforms
  * Feature: Simplify source code by standardization iterations over channels and symbols
  * Bugfix: Remove remaining character "*" in book_test.py
  * Bugfix: Fix return type of the function book_flatten()
  * Feature: Shutdown multiple backends asynchronously, and close the event loop properly
  * Bugfix: Repair the Bitfinex FUNDING
  * Feature: Speedup the handling of Bitfinex messages by reducing intermediate mappings
  * Feature: Support OKEx options
  * Bugfix: Cancel the pending tasks to gracefully/properly close the ASyncIO loop
  * Feature: Support for authenticated websocket data channels

### 1.6.2 (2020-12-25)
  * Feature: Support for Coingecko aggregated data per coin, to be used with a new data channel 'profile'
  * Feature: Support for Whale Alert on-chain transaction data per coin, to be used with a new data channel 'transactions'
  * Bugfix: Reset delay and retry for rest feed
  * Feature: Add GCP Pub/Sub backend
  * Bugfix: Fix aggregated callbacks (Renko and OHLCV) when used with exchanges that support order types
  * Bugfix: Fix broken example/demo code
  * Feature: New data channel - `futures_index` - demonstrated in ByBit
  * Feature: Add stop callback when exiting loop, add stop method placeholder for base callbacks
  * Bugfix: Fix NBBO callback
  * Feature: Orderbook sequence number validation for HitBTC
  * Feature: Kraken orderbook checksum support in Kraken
  * Feature: KrakenFutures sequence number check added
  * Feature: Add optional caching to postgres backend
  * Feature: New Exchange - Binance Delivery
  * Feature: Liquidation for OKEX
  * Bugfix: Adjust ping interval on websocket connection, some exchanges require pings more frequently
  * Feature: Checksum validation for orderbooks on OKEX and OKCoin
  * Feature: Use rotating log handler
  * Bugfix: Later versions of aiokafka break kafka backend
  * Bugfix: Huobi sends empty book updates for delisted pairs
  * Bugfix: Harden channel map usage in Kraken
  * Feature: Config file support
  * Bugfix: Subscribing to all BitMEX symbols gives 400 error - message too long
  * Bugfix: Cleanup of code - fixed a few examples and resolved all outstanding flake8 issues
  * Bugfix: Fix Bitfinex pair normalization
  * Feature: Refactor connection handling. New connection design allows feeds to open multiple connections
  * Feature: Update BitMax to use the new BitMax Pro API - includes sequence number verification on books
  * Feature: Bybit - support for USDT perpetual data channels
  * Feature: Can now configure more than 25 Bitfinex pair/channel combinations
  * Feature: Support more than 200 pair/stream combinations on Binance from a single Feed
  * Feature: Support for the bitFlyer exchange
  * Feature: Update Kraken to work with very large numbers of trading pairs

### 1.6.1 (2020-11-12)
  * Feature: New kwarg for exchange feed - `snapshot_interval` - used to control number of snapshot updates sent to client
  * Feature: Support for rabbitmq message routing
  * Feature: Support for raw file playback. Will be useful for testing features and building out new test suites for cryptofeed.
  * Feature: Arctic library quota can be configured, new default is unlimited
  * Feature: New exchange: Probit
  * Bugfix: Correctly store receipt timestamp in mongo backend
  * Bugfix: FTX - set a funding rate requests limit constant (10 requests per second, 60 seconds pause between loops)
  * Bugfix: Open Interest data on FTX erroneously had timestamps set to None
  * Update: Binance Jersey shutdown - feed removed
  * Bugfix: Fixed open interest channel for Binance Delivery

### 1.6.0 (2020-09-28)
  * Feature: Validate FTX book checksums (optionally enabled)
  * Bugfix: Subscribing only to open interest on Binance futures gave connection errors
  * Feature: Authentication for Influxdb 1.x
  * Feature: Override logging defaults with environment variables (filename and log level)
  * Bugfix: For Coinbase L3 books need to ignore/drop some change updates (per docs)
  * Bugfix: Obey rate limits when using Coinbase REST API to get L3 book snapshots
  * Bugfix: Ignore auction updates from Gemini
  * Feature: Add order type (limit/market) for Kraken Trades
  * Feature: Exchange specific information available via info classmethod - contains pairs, data channels and tick size
  * Feature: Funding data supported on HuobiSwap
  * Bugfix: Fix broken mongo callbacks in backends

### 1.5.1 (2020-08-26)
  * Bugfix: #136 - Kraken Rate limiting
  * Feature: Funding data on Binance Futures
  * Bugfix: Support new Huobi tradeId field, old id field deprecated
  * Bugfix: Unclear errors when unsupported data feeds used
  * Bugfix: Handle order status messages more gracefully in Coinbase
  * Bugfix: Fix Kraken pair mappings
  * Feature: New Exchange - Gate.io
  * Feature: Remove \_SWAP, \_FUTURE channel (and callback) types - determine correct type at subscribe time based on symbol
  * Docs: Add documentation about callbacks
  * Feature: Deribit provides sequence number for book updates - check them to ensure no messages lost
  * Bugfix: Fix timestamp on Binance Futures Open Interest
  * Bugfix: Update/standardize liquidation callbacks
  * Feature: Update Upbit subscription methods based on updated docs
  * Bugfix: Ticker not working correctly on Binance Futures
  * Feature: Liquidations callbacks for backends

### 1.5.0 (2020-07-31)
  * Feature: New Exchange - FTX US
  * Feature: Add funding data to rest library
  * Bugfix: DSX updated their API, websocket no longer supported. Removing DSX
  * Feature: Websocket client now uses unbounded message queue
  * Feature: Support for HuobiDM next quarter contracts
  * Bugfix: Fix datetime fields in elasticsearch
  * Feature: BinanceFutures: support ticker, open interest and Liquidation, FTX: support open interest and liquidations, Deribit: liquidations support
  * Bugfix: Fix receipt timestamps in Postgres backend
  * Bugfix: Huobi Swap Init

### 1.4.1 (2020-05-22)
  * Feature: Support for disabling timeouts on feeds
  * Bugfix: #224 Ignore newly added trading pairs in Poloniex while running
  * Feature: New exchange, DSX
  * Bugfix: Bybit updated their API, websocket subscription to L2 book data needed to be updated
  * Bugfix: Deribit subscription condensed into a single message to avoid issues with rate limit
  * Bugfix: Funding interval for bitmex not converted to integer
  * Bugfix: HuobiSwap missing from feedhandler
  * Feature: Optional flag on Feed to enable check for crossed books
  * Feature: Blockchain Exchange

### 1.3.1 (2020-03-17)
  * Feature: Add missing update detection to orderbooks in Binance
  * Feature: REST support for FTX
  * Feature: Added new field, receipt timestamp, to all callbacks. This contains the time the message was received by cryptofeed.
  * Feature: Upbit Exchange Support

### 1.3.0 (2020-02-11)
  * Bugfix: Enabling multiple symbols on Bitmex with deltas and max depth configured could cause crashes.
  * Bugfix: Default open interest callback missing
  * Change: Mongo backend stores book data in BSON
  * Feature: Open Interest callbacks added to all backends
  * Change: Instrument removed in favor of open interest
  * Bugfix: Huobi feedhandlers not properly setting forced indicator for book updates, breaking deltas
  * Bugfix: Some Kraken futures funding fields not always populated
  * Feature: Open interest updates for Kraken futures
  * Feature: Open interest updates for Deribit
  * Bugfix: FTX ticker can have Nones for bid/ask
  * Feature: InfluxDB 2.0 support
  * Bugfix: Deribit funding only available on perpetuals
  * Feature: Enable deltas (with out max depth) on exchanges that do not support them

### 1.2.0 (2020-01-18)
  * Feature: New exchange: Binance Futures
  * Feature: New Exchange: Binance Jersey
  * Feature: Funding data on Kraken Futures
  * Feature: User defined pair separator (default still -)
  * Feature: Postgres backend
  * Feature: Deribit Funding
  * Bugfix: Deribit subscriptions using config subscribed to symbols incorrectly
  * Bugfix: Some RabbitMQ messages were missing symbol and exchange data
  * Feature: Open interest data for OKEX swaps

### 1.1.0 (2019-11-14)
  * Feature: User enabled logging of exchange messages on error
  * Refactor: Overhaul of backends - new base classes and simplified code
  * Bugfix: Handle i messages from poloniex more correctly
  * Bugfix: Report bittrex errors correctly
  * Feature: New exchange: Bitcoin.com
  * Feature: New exchange: BinanceUS
  * Feature: New exchange: Bitmax
  * Feature: Ability to store raw messages from exchanges

### 1.0.1 (2019-09-30)
  * Feature: Backfill Bitmex historical trade data from S3 Bucket
  * Feature: RabbitMQ backend
  * Feature: Custom Depth and deltas for all L2 book updates
  * Feature: Support new 100ms book diff channel on Binance
  * Feature: Bittrex exchange support
  * Feature: Ticker support in Redis and Kafka Backends
  * Feature: Ticker callbacks require/contain timestamp
  * Feature: Renko Aggregation
  * Bugfix: Max Depth without deltas should only send updates when book changes
  * Bugfix: Update count and previous book now associated with pair

### 1.0.0 (2019-08-18)
  * Bugfix #113: Fix remaining exchanges who are not reporting timestamps correctly
  * Feature: Generated timestamps now based on message receipt by feedhandler
  * Feature: Multi-callback support
  * Feature: Rework ZMQ using pub/sub with topics
  * Feature: FTX Exchange
  * Feature: Gemini subscriptions now work like all other exchanges
  * Feature: Use unique id for each feed (as opposed to feed id/name)
  * Bugfix: fix Poloniex historical trade timestamps
  * Bugfix: Bitmex L2 channel incorrectly classified
  * Feature: Kraken Futures
  * Feature: Redis backend supports UDS
  * Feature: Binance full book (L2) with deltas
  * Feature: Allow user to start event loop themselves (potentially scheduling other tasks before/after).

### 0.25.0 (2019-07-06)
  * Feature: Rest Endpoints for Historical Deribit data
  * Feature: Specify numeric datatype for InfluxDB
  * Bugfix: Greatly improve performance of book writes for InfluxDB
  * Feature: Bybit exchange support
  * Bugfix: Deribit now returning floats in decimal.Decimal
  * Feature: Elastic Search backend

### 0.24.0 (2019-06-19)
  * Bugfix: Book Delta Conversion issue in backends
  * Bugfix: Tweak BitMEX rest API to handle more errors more gracefully
  * Feature: Deribit Exchange support
  * Feature: Instrument channel
  * Bugfix: support Kraken websocket API changes
  * Bugfix: correct USDT symbol mappings for Bitfinex
  * Bugfix: Fixed mongo book backend
  * Feature: Book delta support for mongo, sockets, ZMQ

### 0.23.0 (2019-06-03)
  * Feature: Book delta support for InfluxDB
  * Feature: Swaps on OkEX

### 0.22.2 (2019-05-23)
  * Bugfix: Fix tagging issue in InfluxDB
  * Bugfix: Fix book updates in InfluxDB
  * Feature: Book delta support in Redis backends
  * Feature: Book delta support in Kafka backend

### 0.22.1 (2019-05-19)
  * Feature: Cleanup callback code
  * Feature: Poloniex subscription now behaves like other exchanges
  * Feature: Kafka Backend

### 0.22.0 (2019-05-04)
  * Bugfix: Timestamp normalization for backends were losing subsecond fidelity
  * Feature: All exchanges report timestamps in floating point unix time
  * Bugfix: Implement change in OkEx's trading pair endpoint for pair generation

### 0.21.1 (2019-04-28)
  * Feature: Config support for Coinbene, Binance, EXX, BitMEX, Bitfinex, Bitstamp, HitBTC
  * Feature: Complete clean up of public REST endpoints
  * Feature: Improved book delta example
  * Feature: Bitstamp Websocket V2 - L3 books now supported
  * Bugfix: Incorrect book building in Kraken

### 0.21.0 (2019-04-07)
  * Bugfix: Coinbase L3 Book would get in cycle of reconnecting due to missing sequence numbers
  * Feature: Kraken L2 Book Deltas
  * Feature: Book deltas streamlined and retain ordering
  * Feature: OKCoin exchange support
  * Feature: OKEx exchange support
  * Feature: Coinbene exchange support
  * Feature: Support Huobi Global and Huobi USA

### 0.20.2 (2019-03-19)
  * Bugfix: Kraken REST API using wrong symbol for trades
  * Feature: Complete work on standardizing Bitfinex rest API
  * Bugfix: Allow index symbols on Bitmex

### 0.20.1 (2019-02-16)
  * Feature: Trades sides are now labeled as Buy / Sell instead of Bid / Ask.
  * Feature: Support for the Huobi exchange
  * Bugfix: Change how exchange pairs are mapped for REST module - only map exchanges that are used
  * Bugfix #67: Ensure all trades report the taker's side

### 0.20.0 (2019-02-04)
  * Feature #57: Write updates directly to MongoDB via new backend support
  * Feature #56: Experimental support for fine grained configuration per exchange
  * Feature #58: Support Kraken websocket API
  * Feature: Only generate trading pair conversions for configured exchanges
  * Feature: Historical trade data on REST API for Kraken

### 0.19.2 (2019-01-21)
  * Feature #55: OHLCV aggregation method in backends plus support for user defined aggregators
  * Feature: EXX exchange support

### 0.19.1 (2019-01-11)
  * Bugfix: Poloniex logging had bug that prevented reconnect on missing sequence number

### 0.19.0 (2019-01-10)
  * Feature #50: Support multiple streams per websocket connection on Binance
  * Bugfix #51: Fix pairs on streams in Binance

### 0.18.0 (2018-12-15)
  * Feature: InfluxDB support via backend
  * Feature: Aggregation backend wrappers
  * Bugfix: BookDelta callback no longer needs to be an instance of BookUpdateCallback
  * Bugfix: REST module was creating duplicate log handlers
  * Bugfix: Bitfinex REST now properly handles cases when there are more than 1000 updates for a single tick

### 0.17.4 (2018-11-17)
  * README change for long description rendering issue

### 0.17.3 (2018-11-17)
  * Feature #41: Rework trading pairs to generate them dynamically (as opposed to hard coded)
  * Feature: When book depth configured Redis, ZMQ and UDP backends only report book changes when changed occurred in
             depth window
  * Feature: TCP socket backend support
  * Feature: UDS backend support

### 0.17.2 (2018-11-03)
  * Bugfix #45: Bitstamp prices and sizes in L2 book are string, not decimal.Decimal
  * Feature: Binance support

### 0.17.1 (2018-10-19)
  * Bugfix #43: Coinbase L2 book used "0" rather than 0 for comparisons against decimal.Decimal
  * Feature: REST feed market data supported via normal subscription methods
  * Feature: Kraken support
  * Bugfix: Bitfinex book timestamps match expected Bitfinex timestamps (in ms)

### 0.17.0 (2018-10-13)
  * Feature: Timestamps for orderbooks and book deltas
  * Feature #40: NBBO now uses best bid/ask from L2 books
  * Feature #28: GDAX now renamed Coinbase and uses Coinbase endpoints
  * Feature: ZeroMQ backend. Write updates directly to ZMQ connection
  * Feature: UDP Socket backend. Write updates directly to UDP socket

### 0.16.0 (2018-10-4)
  * Feature: L2 books are now all price aggregated amounts, L3 books are price aggregated orders
  * Book deltas supported on all feeds
  * Bugfix: Fix NBBO feed

### 0.15.0 (2018-09-29)
  * Feature: GDAX/Coinbase rest support - trades, order status, etc
  * Feature: Arctic backend, supports writing to arctic directly on trade/funding updates
  * Bugfix: #36 Update poloniex to use new trading pairs and handle sequence numbers
  * Bugfix: Improve Bitfinex orderbooks and handle sequence numbers
  * Bugfix: GDAX and Bitmex orderbook and logging improvements

### 0.14.1 (2018-09-14)
  * Added some docstrings
  * Feature: Add exchanges by name to feedhandler. Easier to instantiate a feedhandler from config
  * Logging improvements
  * Bugfix: non-gathered futures were suppressing exceptions when multiple feeds are configured. Changed to tasks
  * Redis backend uses a connection pool

### 0.14.0 (2018-09-04)
  * Feature: support for writing order books directly to Redis
  * Feature: ability to specify book depth for Redis updates

### 0.13.3 (2018-08-31)
  * Feature: normalize Bitfinex funding symbols

### 0.13.2 (2018-08-31)
  * Bugfix: fix symbol in Bitfinex rest

### 0.13.1 (2018-08-31)
  * Feature: access rest endpoints via getitem / []
  * Bugfix: #31 - funding channel broke Gemini
  * Feature: Book deltas for GDAX
  * Bugfix: Fix intervals on Bitmex (rest)

### 0.13.0 (2018-08-22)
  * Feature: Funding data from Bitmex on ws
  * Feature: Funding historical data via rest
  * Bugfix: Python 3.7 compatibility
  * Feature: Rest trade APIs are now generators
  * Feature: funding data on Bitfinex - ws and rest

### 0.12.0 (2018-08-20)
  * Bugfix: Handle 429s in Bitmex (REST)
  * Feature: Redis backend for trades to write updates directly to Redis
  * Bugfix: issue #27 - Bitmex trades missing timestamps

### 0.11.1 (2018-08-18)
  * Bitfinex and Bitmex historical trade data via REST
  * Bugfix: interval incorrect for rest time ranges
  * Bugfix: lowercase attrs in Rest interface

### 0.11.0 (2018-08-05)
  * Feature: Support for delta updates for order books
  * REST API work started

### 0.10.2
  * Bugfix: Clear data structures on reconnect in bitmex
  * Feature: Support reconnecting on more connection errors
  * Feature: Timestamp support on trade feeds
  * Feature: Connection watcher will terminate and re-open idle connections

### 0.10.1 (2018-5-11)
  * Feature: Reconnect when a connection is lost
  * Bugfix #22: Check for additional connection failures
  * Feature #4: Trade ID support
  * Feature: Account for new Gemini message type

### 0.10.0 (2018-03-18)
  * Feature: Bitmex

### 0.9.2 (2018-03-13)
  * Bugfix #10: Change from float to decimal.Decimal in GDAX
  * Feature #5: use sorted dictionaries for order books
  * Feature #17: logging support
  * Bugfix: Gemini order books now work
  * Bugfix: All json floats parsed to Decimal
  * Bugfix: Fix Bitstamp pair parsing
  * Feature: Major clean up of channel, exchange, and trading pair names

### 0.9.1 (2018-01-27)
  * Bugfix #4: produce ticker from trades channel on GDAX
  * Feature: Bitstamp feed

### 0.8.0 (2018-01-07)
  * Feature: HitBTC feed
  * Feature: Poloniex Orderbook support

### 0.6.0 (2018-01-02)
  * Feature: Gemini Feed

### 0.5.0 (2018-01-02)
  * Initial release: GDAX, Poloniex, Bitfinex Support
  * Feature: NBBO support<|MERGE_RESOLUTION|>--- conflicted
+++ resolved
@@ -5,11 +5,8 @@
   * Feature: Allow user to specify a delay when starting an exchange connection (useful for avoiding 429s when creating a large number of feeds)
   * Update: Support Okex v5
   * Breaking Change: Update symbol standardization. Now uses standard names across all exchanges for futures, swaps, and options.
-<<<<<<< HEAD
   * Feature: Allow user to specify depth_interval for Binance L2_BOOK.
-=======
   * Bugfix: Use order id in FTX fill channel callback
->>>>>>> 96f8f6da
 
 ### 1.9.2 (2021-07-14)
   * Bugfix: add config kwarg to add_nbbo method
